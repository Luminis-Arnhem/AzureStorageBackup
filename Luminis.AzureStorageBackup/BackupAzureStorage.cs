﻿namespace Luminis.AzureStorageBackup
{
    using Microsoft.Extensions.Logging;
    using Microsoft.WindowsAzure.Storage;
    using Microsoft.WindowsAzure.Storage.Blob;
    using System;
    using System.Collections.Generic;
    using System.Diagnostics;
    using System.IO;
    using System.Linq;
    using System.Threading;
    using System.Threading.Tasks;

    public class BackupAzureStorage
    {
        private const int AzCopyDelay = 1000;

        private readonly ILogger logger;
        private readonly string sourceAccountName;
        private readonly string sourceAccountKey;
        private static CloudBlobContainer blobContainer;
        private readonly string locationOfAzCopy;
        private static readonly object azcopyRunning = new object();

        /// <summary>
        /// Constructor for BackupAzureStorage.
        /// </summary>
        /// <param name="sourceAccountName">The name of the storage account that holds the tables and blobs that should be backuped.</param>
        /// <param name="sourceAccountKey">The key of the storage account.</param>
<<<<<<< HEAD
        /// <param name="rootDir">Optional rootdir where AzCopy can be found.</param>
        public BackupAzureStorage(ILogger logger, string sourceAccountName, string sourceAccountKey, string rootDir = null)
=======
        /// <param name="logger">The logger to use.</param>
        /// <param name="rootDir">Optional rootdir where AzCopy can be found.</param>
        public BackupAzureStorage(string sourceAccountName, string sourceAccountKey, ILogger logger = null, string rootDir = null)
>>>>>>> 1613e18a
        {
            if (string.IsNullOrWhiteSpace(sourceAccountName))
            {
                throw new ArgumentNullException(nameof(sourceAccountName));
            }

            if (string.IsNullOrWhiteSpace(sourceAccountKey))
            {
                throw new ArgumentNullException(nameof(sourceAccountKey));
            }

            this.logger = logger;

            if (string.IsNullOrWhiteSpace(rootDir))
            {
                rootDir = Directory.GetCurrentDirectory();
            }

            this.locationOfAzCopy = Directory.GetFiles(rootDir, "azcopy.exe", SearchOption.AllDirectories).First();
            logger?.LogInformation($"Using azcopy from {this.locationOfAzCopy}.");

            this.sourceAccountName = sourceAccountName;
            this.sourceAccountKey = sourceAccountKey;
        }

        /// <summary>
        /// Backup Azure Tables to BlobStorage.
        /// </summary>
        /// <param name="sourceTables">The tables to backup.</param>
        /// <param name="targetAccountName">The name of the storage account to backup to.</param>
        /// <param name="targetAccountKey">The (SAS) key of the storage account to backup to.</param>
        /// <param name="targetContainerName">The name of the container to backup to.</param>
        /// <param name="subFolder">Optional subfolder where files are placed</param>
        /// <returns></returns>
        public async Task BackupAzureTablesToBlobStorage(IEnumerable<string> sourceTables, string targetAccountName, string targetAccountKey, string targetContainerName, string subFolder = null)
        {
            if (sourceTables == null || !sourceTables.Any())
            {
                throw new ArgumentNullException(nameof(sourceTables));
            }

            if (string.IsNullOrWhiteSpace(targetAccountName))
            {
                throw new ArgumentNullException(nameof(targetAccountName));
            }

            if (string.IsNullOrWhiteSpace(targetAccountKey))
            {
                throw new ArgumentNullException(nameof(targetAccountKey));
            }

            if (string.IsNullOrWhiteSpace(targetContainerName))
            {
                throw new ArgumentNullException(nameof(targetContainerName));
            }

            await CreateBlobContainerIfItDoesntExist(targetAccountName, targetAccountKey, targetContainerName);

            this.logger?.LogInformation($"BackupAzureTablesToBlobStorage - From: {this.sourceAccountName}, Tables: {string.Join(", ", sourceTables)} to {targetAccountName}/{targetContainerName}");

            foreach (var sourceTable in sourceTables)
            {
                var arguments = $@"/source:https://{this.sourceAccountName}.table.core.windows.net/{sourceTable} /sourceKey:{this.sourceAccountKey} /dest:https://{targetAccountName}.blob.core.windows.net/{targetContainerName}/{subFolder} /Destkey:{targetAccountKey} /Y";
                RunAzCopy(this.locationOfAzCopy, arguments);
            }
            this.logger?.LogInformation("BackupAzureTablesToBlobStorage - Done");
        }

        /// <summary>
        /// Backup BlobStorage Containers to BlobStorage.
        /// </summary>
        /// <param name="sourceContainers">The containers to backup.</param>
        /// <param name="targetAccountName">The name of the storage account to backup to.</param>
        /// <param name="targetAccountKey">The (SAS) key of the storage account to backup to.</param>
        /// <param name="targetContainerName">The name of the container to backup to.</param>
        /// <param name="subFolder">Optional subfolder where files are placed</param>
        /// <returns></returns>
        public async Task BackupBlobStorage(IEnumerable<string> sourceContainers, string targetAccountName, string targetAccountKey, string targetContainerName, string subFolder = null)
        {
            if (sourceContainers == null || !sourceContainers.Any())
            {
                throw new ArgumentNullException(nameof(sourceContainers));
            }

            if (string.IsNullOrWhiteSpace(targetAccountName))
            {
                throw new ArgumentNullException(nameof(targetAccountName));
            }

            if (string.IsNullOrWhiteSpace(targetAccountKey))
            {
                throw new ArgumentNullException(nameof(targetAccountKey));
            }

            if (string.IsNullOrWhiteSpace(targetContainerName))
            {
                throw new ArgumentNullException(nameof(targetContainerName));
            }

            await CreateBlobContainerIfItDoesntExist(targetAccountName, targetAccountKey, targetContainerName);

            this.logger?.LogInformation($"BackupBlobStorage - From: {this.sourceAccountName}, Containers: {string.Join(", ", sourceContainers)} to {targetAccountName}/{targetContainerName}");

            string timestamp = DateTime.UtcNow.ToString("yyyyMMddTHHmmssZ");

            foreach (var sourceContainer in sourceContainers)
            {
                var arguments = $@"/source:https://{this.sourceAccountName}.blob.core.windows.net/{sourceContainer} /sourceKey:{this.sourceAccountKey} /dest:https://{targetAccountName}.blob.core.windows.net/{targetContainerName}/{subFolder}/{sourceContainer}/{timestamp} /Destkey:{targetAccountKey} /S /Y";
                RunAzCopy(this.locationOfAzCopy, arguments);
            }
            this.logger?.LogInformation("Done");
        }

        private void RunAzCopy(string locationOfAzCopy, string arguments)
        {
            lock (azcopyRunning)
            {
                using (var proc = new Process
                {
                    StartInfo = new ProcessStartInfo
                    {
                        FileName = locationOfAzCopy,
                        Arguments = arguments,
                        UseShellExecute = false,
                        RedirectStandardOutput = true,
                        RedirectStandardError = true,
                        CreateNoWindow = true
                    }
                })
                {
                    proc.Start();
                    proc.WaitForExit();

                    var infoMessage = GetMessageFromOutput(proc.StandardOutput);
                    var errorMessage = GetMessageFromOutput(proc.StandardError);

                    if (!string.IsNullOrEmpty(infoMessage))
                    {
                        this.logger?.LogInformation(infoMessage);
                    }

                    if (!string.IsNullOrEmpty(errorMessage))
                    {
                        this.logger?.LogError(errorMessage);
                        // An error was logged by the external program. Throw this as exception for this task.
                        throw new OperationCanceledException(errorMessage);
                    }
                }
                // Delay to allow the release of the AZCopy temporary files
                Thread.Sleep(AzCopyDelay);
            }
        }

        private static string GetMessageFromOutput(StreamReader outputStream)
        {
            var parts = new List<string>();
            while (!outputStream.EndOfStream)
            {
                parts.Add(outputStream.ReadToEnd());
            }
            return string.Join(Environment.NewLine, parts);
        }

        private static async Task CreateBlobContainerIfItDoesntExist(string targetAccountName, string targetAccountKey, string containerName)
        {
            if (blobContainer == null)
            {
                var connectionString = $"DefaultEndpointsProtocol=https;AccountName={targetAccountName};AccountKey={targetAccountKey};EndpointSuffix=core.windows.net";
                var cloudStorageAccount = CloudStorageAccount.Parse(connectionString);

                CloudBlobClient cloudBlobClient = cloudStorageAccount.CreateCloudBlobClient();
                blobContainer = cloudBlobClient.GetContainerReference(containerName);
                await blobContainer.CreateIfNotExistsAsync();
            }
        }
    }
}<|MERGE_RESOLUTION|>--- conflicted
+++ resolved
@@ -27,14 +27,11 @@
         /// </summary>
         /// <param name="sourceAccountName">The name of the storage account that holds the tables and blobs that should be backuped.</param>
         /// <param name="sourceAccountKey">The key of the storage account.</param>
-<<<<<<< HEAD
+        /// <param name="logger">The logger to use.</param>
+        /// <param name="sourceAccountName">The name of the storage account that holds the tables and blobs that should be backuped.</param>
+        /// <param name="sourceAccountKey">The key of the storage account.</param>
         /// <param name="rootDir">Optional rootdir where AzCopy can be found.</param>
         public BackupAzureStorage(ILogger logger, string sourceAccountName, string sourceAccountKey, string rootDir = null)
-=======
-        /// <param name="logger">The logger to use.</param>
-        /// <param name="rootDir">Optional rootdir where AzCopy can be found.</param>
-        public BackupAzureStorage(string sourceAccountName, string sourceAccountKey, ILogger logger = null, string rootDir = null)
->>>>>>> 1613e18a
         {
             if (string.IsNullOrWhiteSpace(sourceAccountName))
             {
